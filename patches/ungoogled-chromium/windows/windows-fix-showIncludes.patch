--- conflicted
+++ resolved
@@ -1,10 +1,6 @@
 --- a/build/toolchain/win/BUILD.gn
 +++ b/build/toolchain/win/BUILD.gn
-<<<<<<< HEAD
-@@ -192,15 +192,11 @@ template("msvc_toolchain") {
-=======
 @@ -201,15 +201,11 @@ template("msvc_toolchain") {
->>>>>>> 23baab76
      }
  
      # Disabled with cc_wrapper because of https://github.com/mozilla/sccache/issues/1013
