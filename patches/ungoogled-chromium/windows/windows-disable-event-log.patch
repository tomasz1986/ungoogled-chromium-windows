# Remove logging to the Windows Event Log
# Workaround for compilation failure: https://github.com/ungoogled-software/ungoogled-chromium-windows/pull/46

--- a/chrome/common/BUILD.gn
+++ b/chrome/common/BUILD.gn
<<<<<<< HEAD
@@ -433,7 +433,6 @@ static_library("common") {
=======
@@ -434,7 +434,6 @@ static_library("common") {
>>>>>>> 23baab76
     ]
     deps += [
       "//chrome/chrome_elf:chrome_elf_main_include",
-      "//chrome/common/win:eventlog_messages",
       "//components/crash/core/app:crash_export_thunk_include",
     ]
 
--- a/chrome/common/logging_chrome.cc
+++ b/chrome/common/logging_chrome.cc
@@ -64,7 +64,6 @@
 #include <initguid.h>
 #include "base/logging_win.h"
 #include "base/syslog_logging.h"
-#include "chrome/common/win/eventlog_messages.h"
 #include "chrome/install_static/install_details.h"
 #endif
 
@@ -376,11 +375,6 @@ void InitChromeLogging(const base::Comma
 #if defined(OS_WIN)
   // Enable trace control and transport through event tracing for Windows.
   LogEventProvider::Initialize(kChromeTraceProviderName);
-
-  // Enable logging to the Windows Event Log.
-  SetEventSource(base::WideToASCII(
-                     install_static::InstallDetails::Get().install_full_name()),
-                 BROWSER_CATEGORY, MSG_LOG_MESSAGE);
 #endif
 
   base::StatisticsRecorder::InitLogOnShutdown();<|MERGE_RESOLUTION|>--- conflicted
+++ resolved
@@ -3,11 +3,7 @@
 
 --- a/chrome/common/BUILD.gn
 +++ b/chrome/common/BUILD.gn
-<<<<<<< HEAD
-@@ -433,7 +433,6 @@ static_library("common") {
-=======
 @@ -434,7 +434,6 @@ static_library("common") {
->>>>>>> 23baab76
      ]
      deps += [
        "//chrome/chrome_elf:chrome_elf_main_include",
